--- conflicted
+++ resolved
@@ -17,14 +17,9 @@
         "docker>=4.4.2",
         "scikit-learn>=0.24.1",
         "numpy>=1.19.4",
-<<<<<<< HEAD
-        "PyVCF@git+https://github.com/ousamg/pyvcf.git@v0.6.9",
-        "matplotlib>=3.3.4"
-=======
         "matplotlib>=3.3.4",
         "vcfpy==0.13.3",
         "pysam==0.17.0"
->>>>>>> e1d5384d
     ],
     extras_require={
         "dev": ["pytest>=6.2.1",
